--- conflicted
+++ resolved
@@ -331,16 +331,9 @@
     /// This file’s last modified timestamp.
     /// If the file's time is invalid, assume it was modified today
     pub fn modified_time(&self) -> Duration {
-<<<<<<< HEAD
-        if self.metadata.modified().unwrap() < UNIX_EPOCH {
-            return SystemTime::now().duration_since(UNIX_EPOCH).unwrap()
-        } else {
-            return self.metadata.modified().unwrap().duration_since(UNIX_EPOCH).unwrap()
-=======
         match self.metadata.modified() {
             Ok(system_time) => system_time.duration_since(UNIX_EPOCH).unwrap(),
             Err(_) => Duration::new(0, 0),
->>>>>>> a636d08f
         }
     }
 
@@ -352,32 +345,18 @@
     /// This file’s last accessed timestamp.
     /// If the file's time is invalid, assume it was accessed today
     pub fn accessed_time(&self) -> Duration {
-<<<<<<< HEAD
-        if self.metadata.accessed().unwrap() < UNIX_EPOCH{
-            return SystemTime::now().duration_since(UNIX_EPOCH).unwrap()
-        } else {
-            return self.metadata.accessed().unwrap().duration_since(UNIX_EPOCH).unwrap()
-=======
         match self.metadata.accessed() {
             Ok(system_time) => system_time.duration_since(UNIX_EPOCH).unwrap(),
             Err(_) => Duration::new(0, 0),
->>>>>>> a636d08f
         }
     }
 
     /// This file’s created timestamp.
     /// If the file's time is invalid, assume it was created today
     pub fn created_time(&self) -> Duration {
-<<<<<<< HEAD
-        if self.metadata.created().unwrap() < UNIX_EPOCH {
-            return SystemTime::now().duration_since(UNIX_EPOCH).unwrap()
-        } else {
-            return self.metadata.created().unwrap().duration_since(UNIX_EPOCH).unwrap()
-=======
         match self.metadata.created() {
             Ok(system_time) => system_time.duration_since(UNIX_EPOCH).unwrap(),
             Err(_) => Duration::new(0, 0),
->>>>>>> a636d08f
         }
     }
 
