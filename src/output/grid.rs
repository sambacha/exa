--- conflicted
+++ resolved
@@ -40,15 +40,11 @@
 
         grid.reserve(self.files.len());
 
-<<<<<<< HEAD
         for file in &self.files {
-=======
-        for file in self.files.iter() {
             let icon = if self.opts.icons { Some(painted_icon(&file, &self.style)) } else { None };
->>>>>>> f96a45f4
             let filename = self.style.for_file(file, self.colours).paint();
             let width = if self.opts.icons {
-                DisplayWidth::from(2) + filename.width() 
+                DisplayWidth::from(2) + filename.width()
             } else {
                 filename.width()
             };
